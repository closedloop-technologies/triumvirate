--- conflicted
+++ resolved
@@ -91,15 +91,10 @@
 
 #### Model Options
 
-<<<<<<< HEAD
-- `-m, --models <models>` - Comma-separated list of models (default: openai/gpt-4.1,anthropic/claude-3-7-sonnet-20250219,google/gemini-2.5-pro-exp-03-25)
-- `--review-type <type>` - Type of review: general, security, performance, architecture, docs
-=======
 - `-m, --models <models>` - Comma-separated list of models (default: openai,claude,gemini)
 - `--review-type <type>` - **Deprecated**. Use `--task` instead. Suggested types: general, security, performance, architecture, docs
 - `--task <task>` - Task description to customize the system prompt (e.g. security, performance, architecture, docs)
 - `--doc <path>` - Documentation file or URL (repeatable)
->>>>>>> 94de38fd
 - `--fail-on-error` - Exit with non-zero code if any model fails
 - `--skip-api-key-validation` - Skip API key validation check
 - `--enhanced-report` - Generate enhanced report with model agreement analysis (default: true)
@@ -220,17 +215,11 @@
         with:
           node-version: '20'
       - run: npm install
-<<<<<<< HEAD
-      - uses: ./.github/actions/triumvirate-review
-        with:
-          mode: strict # or 'normal'
-=======
       - run: |
           export OPENAI_API_KEY=${{ secrets.OPENAI_API_KEY }}
           export ANTHROPIC_API_KEY=${{ secrets.ANTHROPIC_API_KEY }}
           export GOOGLE_API_KEY=${{ secrets.GOOGLE_API_KEY }}
           npx triumvirate --models openai/gpt-4.1,anthropic/claude-3-7-sonnet-20250219,google/gemini-2.5-pro-exp-03-25 --diff --output triumvirate.json --fail-on-error
->>>>>>> 99f72de (feat: support provider/model spec for models)
       - name: Upload Review Output
         uses: actions/upload-artifact@v3
         with:
