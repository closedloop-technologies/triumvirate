/**
 * LLM Providers Module
 *
 * This module provides a unified interface for interacting with different LLM providers.
 * It abstracts away the specific implementation details of each provider, allowing
 * the rest of the application to use LLMs in a provider-agnostic way.
 */

// Add necessary imports for Gemini structured output
import type {
    FunctionDeclaration,
    FunctionDeclarationSchema,
    FunctionCallingMode,
    Tool,
    GenerateContentResponse, // Import the response type
} from '@google/generative-ai';
import { GoogleGenerativeAI } from '@google/generative-ai'; // Ensure this is imported
import OpenAI from 'openai';

import { COST_RATES } from './constants';
import { enhancedLogger } from './enhanced-logger.js';
<<<<<<< HEAD
// Import directly from the consolidated error-handling module
import {
    withErrorHandlingAndRetry,
    createModelError,
    ErrorCategory,
    TriumvirateError, // Import base error if needed
} from './error-handling';
// No longer need model-utils.ts
=======
import { withErrorHandlingAndRetry } from './error-handling';
import { createModelError, handleModelError, ErrorCategory } from './model-utils';
import llmCosts from '../../llm_costs.json';
>>>>>>> f76e9ab5
import type { OpenAIUsage } from '../types/usage';

// Constants
const API_TIMEOUT_MS = 60000; // 60 seconds
const MAX_API_RETRIES = 3;

// Types for LLM responses
export interface LLMUsage {
    input_tokens: number;
    output_tokens: number;
    total_tokens: number;
    cache_creation_input_tokens?: number;
    cache_read_input_tokens?: number;
}

export interface LLMResponse<T> {
    data: T;
    usage: LLMUsage;
    cost: number;
}

// Provider interfaces
export interface LLMProvider {
    name: string;
    runStructured<T>(
        prompt: string,
        schema: Record<string, unknown>,
        maxRetries?: number
    ): Promise<LLMResponse<T>>;
    runCompletion(prompt: string, maxRetries?: number): Promise<LLMResponse<string>>;
    isAvailable(): boolean;
}

/**
 * Estimate the cost of a model run based on input and output tokens
 */
export function estimateCost(model: string, inputTokens: number, outputTokens: number): number {
    // Try to look up exact model in the costs file
    const costs = llmCosts as Record<
        string,
        { input_cost_per_token?: number; output_cost_per_token?: number }
    >;

    let info = costs[model];
    if (!info) {
        const parts = model.split('/');
        if (parts.length > 1) {
            info = costs[parts.slice(1).join('/')];
        }
    }

    if (info && info.input_cost_per_token && info.output_cost_per_token) {
        return inputTokens * info.input_cost_per_token + outputTokens * info.output_cost_per_token;
    }

    // Fallback to provider level rates
    const provider = model.split('/')[0] ?? '';
    if (provider in COST_RATES) {
        return (
            inputTokens * COST_RATES[provider as keyof typeof COST_RATES].input +
            outputTokens * COST_RATES[provider as keyof typeof COST_RATES].output
        );
    }

    // Default to OpenAI rates if everything else fails
    return inputTokens * COST_RATES.openai.input + outputTokens * COST_RATES.openai.output;
}

/**
 * Claude Provider Implementation
 */
export class ClaudeProvider implements LLMProvider {
    name = 'Claude';
    model: string;

    constructor(model = 'claude-3-7-sonnet-20250219') {
        this.model = model;
    }

    isAvailable(): boolean {
        return !!process.env['ANTHROPIC_API_KEY'];
    }

    async runCompletion(
        prompt: string,
        maxRetries = MAX_API_RETRIES
    ): Promise<LLMResponse<string>> {
        if (!this.isAvailable()) {
            // Use TriumvirateError directly or a helper if preferred
            throw new TriumvirateError(
                'ANTHROPIC_API_KEY is not set',
                ErrorCategory.AUTHENTICATION,
                this.name
            );
        }

        const apiKey = process.env['ANTHROPIC_API_KEY'];
        if (!apiKey) {
            throw new TriumvirateError(
                'ANTHROPIC_API_KEY is not set (checked again)',
                ErrorCategory.AUTHENTICATION,
                this.name
            );
        }

        return withErrorHandlingAndRetry(
            async (signal: AbortSignal) => {
                // Create request options
                const requestOptions = {
                    method: 'POST',
                    headers: {
                        'Content-Type': 'application/json',
                        'x-api-key': apiKey,
                        'anthropic-version': '2023-06-01',
                    },
                    body: JSON.stringify({
                        model: this.model,
                        max_tokens: 4096,
                        messages: [{ role: 'user', content: prompt }],
                    }),
                    signal,
                };

                // Make the API request
                const response = await fetch(
                    'https://api.anthropic.com/v1/messages',
                    requestOptions
                );

                if (!response.ok) {
                    const errorText = await response.text();
                    // Throw a generic error here, let withErrorHandlingAndRetry categorize it
                    throw new Error(`Claude API error (${response.status}): ${errorText}`);
                }

                // Define the expected response type
                interface ClaudeResponse {
                    content: Array<{
                        type: string;
                        text?: string;
                    }>;
                    usage: {
                        input_tokens: number;
                        output_tokens: number;
                        total_tokens: number; // Note: Claude sometimes returns total_tokens
                    };
                }

                const result = (await response.json()) as ClaudeResponse;

                if (
                    !result.content ||
                    !Array.isArray(result.content) ||
                    result.content.length === 0 ||
                    !result.usage // Add usage check
                ) {
                    throw new TriumvirateError(
                        'Claude API returned an unexpected response format',
                        ErrorCategory.INVALID_RESPONSE,
                        this.name,
                        false,
                        result
                    );
                }

                // Extract the text content from the response
                const messageContent = result.content
                    .filter(item => item.type === 'text' && item.text)
                    .map(item => item.text as string)
                    .join('');

                // Extract usage information
                const usage: LLMUsage = {
                    input_tokens: result.usage.input_tokens || 0,
                    output_tokens: result.usage.output_tokens || 0,
                    total_tokens:
                        result.usage.total_tokens ||
                        (result.usage.input_tokens || 0) + (result.usage.output_tokens || 0), // Calculate if missing
                };
                // Ensure total_tokens is correct
                usage.total_tokens = usage.input_tokens + usage.output_tokens;

                const cost = estimateCost(this.model, usage.input_tokens, usage.output_tokens);

                // Log the successful API call
                enhancedLogger.logApiCall({
                    timestamp: new Date().toISOString(),
                    model: this.model,
                    operation: 'completion',
                    inputTokens: usage.input_tokens,
                    outputTokens: usage.output_tokens,
                    totalTokens: usage.total_tokens,
                    success: true,
                    cost,
                });

                return {
                    data: messageContent,
                    usage,
                    cost,
                };
            },
            this.name, // Use provider name as component
            maxRetries,
            API_TIMEOUT_MS
        );
    }

    async runStructured<T>(
        prompt: string,
        schema: Record<string, unknown>,
        maxRetries = MAX_API_RETRIES,
        toolName = 'generate_structured_data',
        toolDescription = 'Generate structured data based on the provided information',
        maxTokens = 4096
    ): Promise<LLMResponse<T>> {
        if (!this.isAvailable()) {
            throw new TriumvirateError(
                'ANTHROPIC_API_KEY is not set',
                ErrorCategory.AUTHENTICATION,
                this.name
            );
        }

        const apiKey = process.env['ANTHROPIC_API_KEY'];
        if (!apiKey) {
            throw new TriumvirateError(
                'ANTHROPIC_API_KEY is not set (checked again)',
                ErrorCategory.AUTHENTICATION,
                this.name
            );
        }
        const baseURL = 'https://api.anthropic.com/v1';

        // Define the tool for structured output
        const tool = {
            name: toolName,
            description: toolDescription,
            input_schema: schema,
        };
        return withErrorHandlingAndRetry(
            async (signal: AbortSignal) => {
                // Create request options
                const requestOptions = {
                    method: 'POST',
                    headers: {
                        'Content-Type': 'application/json',
                        'x-api-key': apiKey,
                        'anthropic-version': '2023-06-01',
                    },
                    body: JSON.stringify({
                        model: this.model,
                        max_tokens: maxTokens,
                        messages: [{ role: 'user', content: prompt }],
                        tools: [tool],
                        tool_choice: { type: 'tool', name: toolName },
                    }),
                    signal,
                };

                // Make the API request
                const response = await fetch(`${baseURL}/messages`, requestOptions);

                if (!response.ok) {
                    const errorText = await response.text();
                    throw new Error(`Claude API error (${response.status}): ${errorText}`);
                }

                const json_result = await response.json();
                // More specific type for structured response
                interface ClaudeStructuredApiResult {
                    id: string;
                    type: string;
                    role: string;
                    model: string;
                    content: Array<{
                        type: string;
                        name?: string;
                        input?: Record<string, unknown>;
                        text?: string; // Can contain text even with tool use
                    }>;
                    stop_reason: string;
                    stop_sequence: string | null;
                    usage: LLMUsage & {
                        // Include specific Claude usage fields
                        cache_creation_input_tokens?: number;
                        cache_read_input_tokens?: number;
                    };
                }

                const result = json_result as ClaudeStructuredApiResult;

                if (!result.usage) {
                    console.error(
                        'Claude structured response missing usage:',
                        JSON.stringify(result, null, 2)
                    );
                    throw new TriumvirateError(
                        'Claude structured response missing usage data',
                        ErrorCategory.INVALID_RESPONSE,
                        `${this.name} Structured`,
                        false,
                        result
                    );
                }

                // Extract the tool call from the response
                const toolCallContent = result.content.find(
                    item => item.type === 'tool_use' && item.name === toolName
                );

                // Check if the model refused to use the tool but provided text instead
                if (!toolCallContent && result.stop_reason === 'tool_use') {
                    console.warn(
                        `Claude indicated tool use but no tool call content found for tool '${toolName}'. Checking for text fallback.`
                    );
                    // Attempt to find text content as fallback
                    const textContent = result.content.find(item => item.type === 'text')?.text;
                    if (textContent) {
                        console.warn(
                            `Falling back to text content due to missing tool call: ${textContent.slice(0, 100)}...`
                        );
                        // Try to parse the text content as JSON - this is a common fallback pattern
                        try {
                            const parsedText = JSON.parse(textContent) as T;
                            console.warn('Successfully parsed fallback text content as JSON.');

                            const usage: LLMUsage = {
                                input_tokens: result.usage.input_tokens || 0,
                                output_tokens: result.usage.output_tokens || 0,
                                total_tokens:
                                    (result.usage.input_tokens || 0) +
                                    (result.usage.output_tokens || 0),
                            };
                            const cost = estimateCost(
                                this.model,
                                usage.input_tokens,
                                usage.output_tokens
                            );

                            enhancedLogger.logApiCall({
                                timestamp: new Date().toISOString(),
                                model: this.model,
                                operation: 'structured_output (text fallback)',
                                inputTokens: usage.input_tokens,
                                outputTokens: usage.output_tokens,
                                totalTokens: usage.total_tokens,
                                success: true, // Considered successful if we got parsable data
                                cost: cost,
                            });

                            return { data: parsedText, usage, cost };
                        } catch (parseError) {
                            console.error(
                                'Failed to parse fallback text content as JSON:',
                                parseError
                            );
                            throw new TriumvirateError(
                                `Claude did not return expected tool use input for '${toolName}' and fallback text parsing failed.`,
                                ErrorCategory.INVALID_RESPONSE,
                                `${this.name} Structured`,
                                false,
                                result
                            );
                        }
                    }
                }

                if (!toolCallContent || !toolCallContent.input) {
                    // Check if input exists
                    console.error(
                        'Claude response missing expected tool use input:',
                        JSON.stringify(result, null, 2)
                    );
                    throw new TriumvirateError(
                        `Claude did not return expected tool use input for '${toolName}'`,
                        ErrorCategory.INVALID_RESPONSE,
                        `${this.name} Structured`,
                        false,
                        result
                    );
                }

                // Use usage directly from result
                const usage: LLMUsage = {
                    input_tokens: result.usage.input_tokens || 0,
                    output_tokens: result.usage.output_tokens || 0,
                    total_tokens:
                        (result.usage.input_tokens || 0) + (result.usage.output_tokens || 0),
                    cache_creation_input_tokens: result.usage.cache_creation_input_tokens,
                    cache_read_input_tokens: result.usage.cache_read_input_tokens,
                };
                const cost = estimateCost(this.model, usage.input_tokens, usage.output_tokens);

                enhancedLogger.logApiCall({
                    timestamp: new Date().toISOString(),
                    model: this.model,
                    operation: 'structured_output',
                    inputTokens: usage.input_tokens,
                    outputTokens: usage.output_tokens,
                    totalTokens: usage.total_tokens,
                    success: true,
                    cost: cost,
                });

                // Return the properly extracted data and usage
                return {
                    data: toolCallContent.input as T,
                    usage,
                    cost,
                };
            },
            `${this.name} Structured`, // Use specific component name
            maxRetries,
            API_TIMEOUT_MS * 2 // Double timeout for structured responses
        );
    }
}

/**
 * OpenAI Provider Implementation
 */
export class OpenAIProvider implements LLMProvider {
    name = 'OpenAI';
    model: string;

    constructor(model = 'gpt-4.1') {
        this.model = model;
    }

    isAvailable(): boolean {
        return !!process.env['OPENAI_API_KEY'];
    }

    async runCompletion(
        prompt: string,
        maxRetries = MAX_API_RETRIES
    ): Promise<LLMResponse<string>> {
        // Validate input and API key
        if (!this.isAvailable()) {
            throw createModelError(
                'OPENAI_API_KEY is not set',
                ErrorCategory.AUTHENTICATION,
                this.name,
                false,
                new Error('OPENAI_API_KEY is not set')
            );
        }

        // Validate input
        if (!prompt || typeof prompt !== 'string') {
            throw createModelError(
                'Invalid prompt: must be a non-empty string',
                ErrorCategory.INVALID_RESPONSE,
                this.name,
                false,
                new Error('Invalid prompt')
            );
        }

        const openai = new OpenAI({ apiKey: process.env['OPENAI_API_KEY'] });

        return withErrorHandlingAndRetry(
            async (signal: AbortSignal) => {
                // Keep try...catch within the apiCall function
                const response = await openai.chat.completions.create(
                    {
                        model: this.model,
                        messages: [{ role: 'user', content: prompt }],
                        temperature: 0.2,
                    },
                    { signal }
                );

                // Validate response structure
                if (!response) {
                    throw new TriumvirateError(
                        'OpenAI returned an empty response',
                        ErrorCategory.INVALID_RESPONSE,
                        this.name,
                        false,
                        response
                    );
                }

                if (!response.choices?.[0]?.message?.content) {
                    // Simplified check
                    throw new TriumvirateError(
                        'OpenAI response is missing expected content',
                        ErrorCategory.INVALID_RESPONSE,
                        this.name,
                        false,
                        response
                    );
                }

                const messageContent = response.choices[0].message.content;

                // Validate usage data
                if (!response.usage) {
                    throw new TriumvirateError(
                        'OpenAI response is missing usage data',
                        ErrorCategory.INVALID_RESPONSE,
                        this.name,
                        false,
                        response
                    );
                }

                // Extract usage information
                const usage: LLMUsage = {
                    input_tokens: response.usage.prompt_tokens || 0,
                    output_tokens: response.usage.completion_tokens || 0,
                    total_tokens: response.usage.total_tokens || 0,
                };
                usage.total_tokens = usage.total_tokens || usage.input_tokens + usage.output_tokens;
                const cost = estimateCost(this.model, usage.input_tokens, usage.output_tokens);

                // Log the successful API call
                enhancedLogger.logApiCall({
                    timestamp: new Date().toISOString(),
                    model: this.model,
                    operation: 'completion',
                    inputTokens: usage.input_tokens,
                    outputTokens: usage.output_tokens,
                    totalTokens: usage.total_tokens,
                    success: true,
                    cost: cost,
                });

                return {
                    data: messageContent,
                    usage,
                    cost,
                };
            },
            this.name,
            maxRetries,
            API_TIMEOUT_MS
        );
    }

    async runStructured<T>(
        prompt: string,
        schema: Record<string, unknown>,
        maxRetries = MAX_API_RETRIES
    ): Promise<LLMResponse<T>> {
        if (!this.isAvailable()) {
            throw createModelError(
                'OPENAI_API_KEY is not set',
                ErrorCategory.AUTHENTICATION,
                this.name,
                false
            );
        }
        // Basic schema validation
        if (
            !schema ||
            typeof schema !== 'object' ||
            !schema['properties'] ||
            typeof schema['properties'] !== 'object'
        ) {
            throw createModelError(
                'Invalid schema: must be an object with a properties field.',
                ErrorCategory.INVALID_RESPONSE,
                `${this.name} Structured`,
                false
            );
        }

        const apiKey = process.env['OPENAI_API_KEY'];
        const baseURL = 'https://api.openai.com/v1';

        return withErrorHandlingAndRetry(
            async (signal: AbortSignal) => {
                // Create request options
                const requestOptions = {
                    method: 'POST',
                    headers: {
                        'Content-Type': 'application/json',
                        Authorization: `Bearer ${apiKey}`,
                    },
                    body: JSON.stringify({
                        model: this.model,
                        max_tokens: 4096,
                        messages: [{ role: 'user', content: prompt }],
                        functions: [
                            {
                                name: 'generate_structured_data',
                                description:
                                    'Generate structured data based on the provided information',
                                parameters: schema,
                            },
                        ],
                        function_call: { name: 'generate_structured_data' },
                    }),
                    signal,
                };

                // Make the API request
                const response = await fetch(`${baseURL}/chat/completions`, requestOptions);

                if (!response.ok) {
                    const errorText = await response.text();
                    throw new Error(`OpenAI API error (${response.status}): ${errorText}`); // Let HOF categorize
                }

                // Use OpenAI's specific type if available, otherwise a generic structure
                const result = (await response.json()) as {
                    choices?: Array<{
                        message?: {
                            function_call?: {
                                arguments?: string;
                            };
                            tool_calls?: Array<{
                                // Also check tool_calls for newer API versions
                                function?: {
                                    arguments?: string;
                                };
                            }>;
                        };
                    }>;
                    usage?: OpenAIUsage; // Use specific usage type
                };

                // Find the function call arguments, checking both structures
                let functionCallArguments: string | undefined;
                const message = result.choices?.[0]?.message;

                if (message?.function_call?.arguments) {
                    functionCallArguments = message.function_call.arguments;
                } else if (message?.tool_calls?.[0]?.function?.arguments) {
                    functionCallArguments = message.tool_calls[0].function.arguments;
                }

                if (!functionCallArguments) {
                    console.error('OpenAI response structure:', JSON.stringify(result, null, 2));
                    throw new TriumvirateError(
                        'OpenAI did not return expected function call arguments in response',
                        ErrorCategory.INVALID_RESPONSE,
                        `${this.name} Structured`,
                        false,
                        result
                    );
                }

                let parsedData: T;

                try {
                    parsedData = JSON.parse(functionCallArguments) as T;
                } catch (parseError) {
                    console.error(
                        'Failed to parse OpenAI function call arguments:',
                        functionCallArguments
                    );
                    // Use createModelError for consistency
                    throw createModelError(
                        `Failed to parse OpenAI function call response: ${(parseError as Error).message}`,
                        ErrorCategory.INVALID_RESPONSE,
                        `${this.name} Structured`,
                        false, // Not retryable if parsing fails consistently
                        parseError
                    );
                }

                if (!result.usage) {
                    throw new TriumvirateError(
                        'OpenAI structured response missing usage data',
                        ErrorCategory.INVALID_RESPONSE,
                        `${this.name} Structured`,
                        false,
                        result
                    );
                }

                const usage: LLMUsage = {
                    input_tokens: result.usage.input_tokens || 0,
                    output_tokens: result.usage.output_tokens || 0,
                    total_tokens: result.usage.total_tokens || 0,
                };
                // Recalculate total_tokens for safety
                usage.total_tokens = usage.input_tokens + usage.output_tokens;

                const cost = estimateCost(this.model, usage.input_tokens, usage.output_tokens);

                // Log the successful API call for structured output
                enhancedLogger.logApiCall({
                    timestamp: new Date().toISOString(),
                    model: this.model,
                    operation: 'structured_output', // Use a specific operation name
                    inputTokens: usage.input_tokens,
                    outputTokens: usage.output_tokens,
                    totalTokens: usage.total_tokens,
                    success: true,
                    cost: cost,
                });

                return {
                    data: parsedData,
                    usage,
                    cost,
                };
            },
            `${this.name} Structured`, // Specific component name
            maxRetries,
            API_TIMEOUT_MS * 2 // Double timeout for structured responses
        );
    }
}

/**
 * Gemini Provider Implementation
 */
export class GeminiProvider implements LLMProvider {
    name = 'Gemini';
<<<<<<< HEAD
    model = 'gemini-2.5-pro-exp-03-25'; // Or 'gemini-pro' for the stable version
=======
    model: string;

    constructor(model = 'gemini-2.5-pro-exp-03-25') {
        this.model = model;
    }
>>>>>>> f76e9ab5

    isAvailable(): boolean {
        return !!process.env['GOOGLE_API_KEY'];
    }

    async runCompletion(
        prompt: string,
        maxRetries = MAX_API_RETRIES
    ): Promise<LLMResponse<string>> {
        // Validate input and API key
        if (!this.isAvailable()) {
            throw createModelError(
                'GOOGLE_API_KEY is not set',
                ErrorCategory.AUTHENTICATION,
                this.name, // Use this.name
                false,
                new Error('GOOGLE_API_KEY is not set')
            );
        }

        // Validate input
        if (!prompt || typeof prompt !== 'string') {
            throw createModelError(
                'Invalid prompt: must be a non-empty string',
                ErrorCategory.INVALID_RESPONSE,
                this.name, // Use this.name
                false,
                new Error('Invalid prompt')
            );
        }

        const apiKey = process.env['GOOGLE_API_KEY'];
        if (!apiKey) {
            throw createModelError(
                'GOOGLE_API_KEY is not set (checked again)', // More specific error
                ErrorCategory.AUTHENTICATION,
                this.name,
                false,
                new Error('GOOGLE_API_KEY is not set')
            );
        }

        // Use the GoogleGenAI library
        const genAI = new GoogleGenerativeAI(apiKey);
        const modelInstance = genAI.getGenerativeModel({ model: this.model }); // Renamed to avoid conflict

        return withErrorHandlingAndRetry(
            async (_signal: AbortSignal) => {
                // Gemini SDK might not use signal directly
                const result = await modelInstance.generateContent(prompt); // Use modelInstance
                const response: GenerateContentResponse = result.response; // Access the response object, explicitly type it

                // Validate response structure
                if (!response) {
                    throw new TriumvirateError(
                        'Gemini returned an empty response object',
                        ErrorCategory.INVALID_RESPONSE,
                        this.name,
                        false,
                        result
                    );
                }

                // Check for safety blocks
                if (response.promptFeedback?.blockReason) {
                    throw createModelError(
                        `Gemini request blocked due to safety settings: ${response.promptFeedback.blockReason}`,
                        ErrorCategory.INVALID_RESPONSE, // Or a specific category for safety blocks
                        this.name,
                        false, // Usually not retryable
                        response.promptFeedback
                    );
                }
                if (!response.candidates?.length || !response.candidates[0]?.content) {
                    throw new TriumvirateError(
                        'Gemini response missing expected candidate content',
                        ErrorCategory.INVALID_RESPONSE,
                        this.name,
                        false,
                        response
                    );
                }

                // FIXED: Extract text from the response object asynchronously
                if (
                    !response.candidates?.length ||
                    !response.candidates[0]?.content?.parts?.length
                ) {
                    throw new TriumvirateError(
                        'Gemini response missing expected candidate content',
                        ErrorCategory.INVALID_RESPONSE,
                        this.name,
                        false,
                        response
                    );
                }

                // Extract text from response
                const textContent = response.candidates[0]?.content?.parts[0]?.text || '';
                const text = textContent;

                // FIXED: Extract usage from the response object
                const usage: LLMUsage = {
                    input_tokens: response.usageMetadata?.promptTokenCount || 0,
                    output_tokens: response.usageMetadata?.candidatesTokenCount || 0,
                    total_tokens: response.usageMetadata?.totalTokenCount || 0,
                };
                // Ensure total_tokens is calculated if missing
                if (
                    usage.total_tokens === 0 &&
                    (usage.input_tokens > 0 || usage.output_tokens > 0)
                ) {
                    usage.total_tokens = usage.input_tokens + usage.output_tokens;
                }

                const cost = estimateCost(this.model, usage.input_tokens, usage.output_tokens);

                // Log the successful API call
                enhancedLogger.logApiCall({
                    timestamp: new Date().toISOString(),
                    model: this.model,
                    operation: 'completion',
                    inputTokens: usage.input_tokens,
                    outputTokens: usage.output_tokens,
                    totalTokens: usage.total_tokens,
                    success: true,
                    cost: cost,
                });

                return {
                    data: text,
                    usage,
                    cost,
                };
            },
            this.name, // Use this.name
            maxRetries,
            API_TIMEOUT_MS
        );
    }

    async runStructured<T>(
        prompt: string,
        schema: Record<string, unknown>,
        maxRetries = MAX_API_RETRIES
    ): Promise<LLMResponse<T>> {
        if (!this.isAvailable()) {
<<<<<<< HEAD
            throw createModelError(
                'GOOGLE_API_KEY is not set',
                ErrorCategory.AUTHENTICATION,
                this.name,
                false,
                new Error('GOOGLE_API_KEY is not set')
            );
        }
        if (!prompt || typeof prompt !== 'string') {
            throw createModelError(
                'Invalid prompt: must be a non-empty string',
                ErrorCategory.INVALID_RESPONSE,
                this.name,
                false,
                new Error('Invalid prompt')
            );
        }
        // Add basic schema validation for Gemini
        if (
            !schema ||
            typeof schema !== 'object' ||
            !schema['properties'] ||
            typeof schema['properties'] !== 'object'
        ) {
            throw createModelError(
                'Invalid schema for Gemini: must be an object with a properties field.',
                ErrorCategory.INVALID_RESPONSE,
                `${this.name} Structured`,
                false
            );
=======
            throw new Error('GOOGLE_API_KEY is not set');
>>>>>>> f76e9ab5
        }

        const apiKey = process.env['GOOGLE_API_KEY'];
        if (!apiKey) {
<<<<<<< HEAD
            throw createModelError(
                'GOOGLE_API_KEY is not set (checked again)',
                ErrorCategory.AUTHENTICATION,
                this.name,
                false,
                new Error('GOOGLE_API_KEY is not set')
            );
        }

        const genAI = new GoogleGenerativeAI(apiKey);

        // Define the tool for Gemini based on the provided schema
        const functionDeclaration: FunctionDeclaration = {
            name: 'generate_structured_data', // Consistent name
            description: 'Generate structured data based on the provided information and schema.',
            parameters: schema as unknown as FunctionDeclarationSchema, // Cast the generic schema
        };

        const tools: Tool[] = [{ functionDeclarations: [functionDeclaration] }];

        // Force the model to use the tool
        const toolConfig = {
            functionCallingConfig: {
                mode: 'ANY' as FunctionCallingMode, // Use 'ANY' or 'AUTO', 'NONE' would disable it
                // Optionally force a specific function if multiple were provided
                allowedFunctionNames: ['generate_structured_data'],
            },
        };

        const modelInstance = genAI.getGenerativeModel({
            model: this.model,
            tools, // Pass tools here
            toolConfig, // Pass tool config here
=======
            throw new Error('GOOGLE_API_KEY is not set');
        }

        const { GoogleGenerativeAI, FunctionCallingMode } = await import('@google/generative-ai');
        const genAI = new GoogleGenerativeAI(apiKey);

        // eslint-disable-next-line @typescript-eslint/no-explicit-any
        const tools: any = [
            {
                functionDeclarations: [
                    {
                        name: 'generate_structured_data',
                        description: 'Generate structured data based on the provided information',
                        parameters: schema,
                    },
                ],
            },
        ];

        const model = genAI.getGenerativeModel({
            model: this.model,
            tools,
            toolConfig: { functionCallingConfig: { mode: FunctionCallingMode.ANY } },
            generationConfig: {
                responseMimeType: 'application/json',
                // eslint-disable-next-line @typescript-eslint/no-explicit-any
                responseSchema: schema as any,
                maxOutputTokens: 4096,
            },
>>>>>>> f76e9ab5
        });

        return withErrorHandlingAndRetry(
            async (_signal: AbortSignal) => {
<<<<<<< HEAD
                // Gemini SDK might not use signal directly

                const result = await modelInstance.generateContent(prompt);
                const response = result.response;

                if (!response) {
                    throw new TriumvirateError(
                        'Gemini returned an empty response object for structured call',
                        ErrorCategory.INVALID_RESPONSE,
                        `${this.name} Structured`,
                        false,
                        result
                    );
                }

                // Check for safety blocks before checking function calls
                if (response.promptFeedback?.blockReason) {
                    throw createModelError(
                        `Gemini structured request blocked due to safety settings: ${response.promptFeedback.blockReason}`,
                        ErrorCategory.INVALID_RESPONSE,
                        `${this.name} Structured`,
                        false,
                        response.promptFeedback
                    );
                }
                if (!response.candidates?.length || !response.candidates[0]?.content) {
                    throw new TriumvirateError(
                        'Gemini structured response missing expected candidate content',
                        ErrorCategory.INVALID_RESPONSE,
                        `${this.name} Structured`,
                        false,
                        response
                    );
                }

                // Check for function calls in the response
                const functionCalls = response.functionCalls();
                if (!functionCalls || functionCalls.length === 0) {
                    console.error(
                        'Gemini response content (no function call):',
                        await response.text()
                    ); // Log text content if no function call
                    throw new TriumvirateError(
                        'Gemini did not return the expected function call.',
                        ErrorCategory.INVALID_RESPONSE,
                        `${this.name} Structured`,
                        false,
                        response
                    );
                }

                // Assuming the first function call is the one we want
                const functionCall = functionCalls[0];
                if (functionCall?.name !== 'generate_structured_data') {
                    throw new TriumvirateError(
                        `Gemini returned an unexpected function call name: ${functionCall?.name}`,
                        ErrorCategory.INVALID_RESPONSE,
                        `${this.name} Structured`,
                        false,
                        response
                    );
                }

                // The arguments are already parsed into an object by the SDK
                const parsedData = functionCall.args as T;

                if (!parsedData) {
                    throw new TriumvirateError(
                        'Gemini function call arguments are missing or empty.',
                        ErrorCategory.INVALID_RESPONSE,
                        `${this.name} Structured`,
                        false,
                        response
                    );
                }

                // Extract usage from the response object
                if (!response.usageMetadata) {
                    console.warn(
                        'Gemini structured response missing usageMetadata. Tokens/Cost will be zero.'
                    );
                }
                const usage: LLMUsage = {
                    input_tokens: response.usageMetadata?.promptTokenCount || 0,
                    output_tokens: response.usageMetadata?.candidatesTokenCount || 0,
                    total_tokens: response.usageMetadata?.totalTokenCount || 0,
                };
                if (
                    usage.total_tokens === 0 &&
                    (usage.input_tokens > 0 || usage.output_tokens > 0)
                ) {
                    usage.total_tokens = usage.input_tokens + usage.output_tokens;
                }

                const cost = estimateCost(this.model, usage.input_tokens, usage.output_tokens);

                // Log the successful API call
                enhancedLogger.logApiCall({
                    timestamp: new Date().toISOString(),
                    model: this.model,
                    operation: 'structured_output', // Specific operation
=======
                const response = await model.generateContent(prompt);
                const result = response.response;

                if (!result) {
                    throw new Error('Gemini returned an empty response');
                }

                let parsedData: T;
                // eslint-disable-next-line @typescript-eslint/no-unsafe-assignment
                const calls = result.functionCalls ? result.functionCalls() : undefined;
                if (Array.isArray(calls) && calls.length > 0) {
                    parsedData = (calls[0] as { args: unknown }).args as T;
                } else {
                    const text = result.text();
                    try {
                        parsedData = JSON.parse(text) as T;
                    } catch {
                        throw new Error('Gemini did not return valid structured data');
                    }
                }

                const usage: LLMUsage = {
                    input_tokens: result.usageMetadata?.promptTokenCount || 0,
                    output_tokens: result.usageMetadata?.candidatesTokenCount || 0,
                    total_tokens: result.usageMetadata?.totalTokenCount || 0,
                };
                usage.total_tokens = usage.total_tokens || usage.input_tokens + usage.output_tokens;

                const cost = estimateCost(this.model, usage.input_tokens, usage.output_tokens);

                enhancedLogger.logApiCall({
                    timestamp: new Date().toISOString(),
                    model: this.model,
                    operation: 'structured_output',
>>>>>>> f76e9ab5
                    inputTokens: usage.input_tokens,
                    outputTokens: usage.output_tokens,
                    totalTokens: usage.total_tokens,
                    success: true,
<<<<<<< HEAD
                    cost: cost,
=======
                    cost,
>>>>>>> f76e9ab5
                });

                return {
                    data: parsedData,
                    usage,
                    cost,
                };
            },
<<<<<<< HEAD
            `${this.name} Structured`, // Unique component name
            maxRetries,
            API_TIMEOUT_MS * 2 // Longer timeout for potentially complex structured calls
=======
            'Gemini Structured',
            maxRetries,
            API_TIMEOUT_MS * 2
>>>>>>> f76e9ab5
        );
    }
}<|MERGE_RESOLUTION|>--- conflicted
+++ resolved
@@ -19,7 +19,6 @@
 
 import { COST_RATES } from './constants';
 import { enhancedLogger } from './enhanced-logger.js';
-<<<<<<< HEAD
 // Import directly from the consolidated error-handling module
 import {
     withErrorHandlingAndRetry,
@@ -28,11 +27,6 @@
     TriumvirateError, // Import base error if needed
 } from './error-handling';
 // No longer need model-utils.ts
-=======
-import { withErrorHandlingAndRetry } from './error-handling';
-import { createModelError, handleModelError, ErrorCategory } from './model-utils';
-import llmCosts from '../../llm_costs.json';
->>>>>>> f76e9ab5
 import type { OpenAIUsage } from '../types/usage';
 
 // Constants
@@ -748,15 +742,7 @@
  */
 export class GeminiProvider implements LLMProvider {
     name = 'Gemini';
-<<<<<<< HEAD
     model = 'gemini-2.5-pro-exp-03-25'; // Or 'gemini-pro' for the stable version
-=======
-    model: string;
-
-    constructor(model = 'gemini-2.5-pro-exp-03-25') {
-        this.model = model;
-    }
->>>>>>> f76e9ab5
 
     isAvailable(): boolean {
         return !!process.env['GOOGLE_API_KEY'];
@@ -904,7 +890,6 @@
         maxRetries = MAX_API_RETRIES
     ): Promise<LLMResponse<T>> {
         if (!this.isAvailable()) {
-<<<<<<< HEAD
             throw createModelError(
                 'GOOGLE_API_KEY is not set',
                 ErrorCategory.AUTHENTICATION,
@@ -935,14 +920,10 @@
                 `${this.name} Structured`,
                 false
             );
-=======
-            throw new Error('GOOGLE_API_KEY is not set');
->>>>>>> f76e9ab5
         }
 
         const apiKey = process.env['GOOGLE_API_KEY'];
         if (!apiKey) {
-<<<<<<< HEAD
             throw createModelError(
                 'GOOGLE_API_KEY is not set (checked again)',
                 ErrorCategory.AUTHENTICATION,
@@ -976,42 +957,10 @@
             model: this.model,
             tools, // Pass tools here
             toolConfig, // Pass tool config here
-=======
-            throw new Error('GOOGLE_API_KEY is not set');
-        }
-
-        const { GoogleGenerativeAI, FunctionCallingMode } = await import('@google/generative-ai');
-        const genAI = new GoogleGenerativeAI(apiKey);
-
-        // eslint-disable-next-line @typescript-eslint/no-explicit-any
-        const tools: any = [
-            {
-                functionDeclarations: [
-                    {
-                        name: 'generate_structured_data',
-                        description: 'Generate structured data based on the provided information',
-                        parameters: schema,
-                    },
-                ],
-            },
-        ];
-
-        const model = genAI.getGenerativeModel({
-            model: this.model,
-            tools,
-            toolConfig: { functionCallingConfig: { mode: FunctionCallingMode.ANY } },
-            generationConfig: {
-                responseMimeType: 'application/json',
-                // eslint-disable-next-line @typescript-eslint/no-explicit-any
-                responseSchema: schema as any,
-                maxOutputTokens: 4096,
-            },
->>>>>>> f76e9ab5
         });
 
         return withErrorHandlingAndRetry(
             async (_signal: AbortSignal) => {
-<<<<<<< HEAD
                 // Gemini SDK might not use signal directly
 
                 const result = await modelInstance.generateContent(prompt);
@@ -1113,51 +1062,11 @@
                     timestamp: new Date().toISOString(),
                     model: this.model,
                     operation: 'structured_output', // Specific operation
-=======
-                const response = await model.generateContent(prompt);
-                const result = response.response;
-
-                if (!result) {
-                    throw new Error('Gemini returned an empty response');
-                }
-
-                let parsedData: T;
-                // eslint-disable-next-line @typescript-eslint/no-unsafe-assignment
-                const calls = result.functionCalls ? result.functionCalls() : undefined;
-                if (Array.isArray(calls) && calls.length > 0) {
-                    parsedData = (calls[0] as { args: unknown }).args as T;
-                } else {
-                    const text = result.text();
-                    try {
-                        parsedData = JSON.parse(text) as T;
-                    } catch {
-                        throw new Error('Gemini did not return valid structured data');
-                    }
-                }
-
-                const usage: LLMUsage = {
-                    input_tokens: result.usageMetadata?.promptTokenCount || 0,
-                    output_tokens: result.usageMetadata?.candidatesTokenCount || 0,
-                    total_tokens: result.usageMetadata?.totalTokenCount || 0,
-                };
-                usage.total_tokens = usage.total_tokens || usage.input_tokens + usage.output_tokens;
-
-                const cost = estimateCost(this.model, usage.input_tokens, usage.output_tokens);
-
-                enhancedLogger.logApiCall({
-                    timestamp: new Date().toISOString(),
-                    model: this.model,
-                    operation: 'structured_output',
->>>>>>> f76e9ab5
                     inputTokens: usage.input_tokens,
                     outputTokens: usage.output_tokens,
                     totalTokens: usage.total_tokens,
                     success: true,
-<<<<<<< HEAD
                     cost: cost,
-=======
-                    cost,
->>>>>>> f76e9ab5
                 });
 
                 return {
@@ -1166,15 +1075,9 @@
                     cost,
                 };
             },
-<<<<<<< HEAD
             `${this.name} Structured`, // Unique component name
             maxRetries,
             API_TIMEOUT_MS * 2 // Longer timeout for potentially complex structured calls
-=======
-            'Gemini Structured',
-            maxRetries,
-            API_TIMEOUT_MS * 2
->>>>>>> f76e9ab5
         );
     }
 }