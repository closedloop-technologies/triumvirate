import { runVersionAction } from './versionAction.js';
import { runTriumvirateReview } from '../../index.js';
import type { TriumvirateReviewOptions } from '../../index.js';
import type { CliOptions } from '../../types/report.js';
import type { CodeReviewReport } from '../../types/report.js';
import { processApiKeyValidation } from '../../utils/api-keys.js';
import { enhancedLogger } from '../../utils/enhanced-logger.js';
import { resolveDocs, createSystemPrompt } from '../../utils/system-prompt.js';

export const runCliAction = async (directories: string[], options: CliOptions) => {
    // Set log level based on verbose and quiet flags
    if (options.quiet) {
        enhancedLogger.setLogLevel('silent');
    } else if (options.verbose) {
        enhancedLogger.setLogLevel('debug');
    } else {
        enhancedLogger.setLogLevel('info');
    }

    // Initialize the API logger
    enhancedLogger.initApiLogger();

    enhancedLogger.log('directories:', directories);
    enhancedLogger.log('options:', options);

    if (options.version) {
        await runVersionAction();
        return;
    }

    const { version } = await import('../../../package.json');
    enhancedLogger.log(`
📦 Triumvirate v${version}
`);

    // Process the CLI options
    const {
        models = 'openai/gpt-4.1,anthropic/claude-3-7-sonnet-20250219,google/gemini-2.5-pro-exp-03-25',
        ignore = '',
        diff = false,
        // output, // Deprecated in favor of outputDir
        outputDir = './.triumvirate', // DoD: Default output dir
        failOnError = false,
        summaryOnly = false,
        tokenLimit,
        reviewType = 'general',
<<<<<<< HEAD
        passThreshold = 'none', // DoD: Add pass threshold
        agentModel = 'claude', // DoD: Add agent model
=======
        task,
        doc = [],
>>>>>>> f76e9ab5
        skipApiKeyValidation = false,
        enhancedReport = true,

        // Repomix flags
        include = '',
        ignorePatterns = '',
        style = 'xml',
        compress = true,
        removeComments = false,
        removeEmptyLines = false,
        outputShowLineNumbers = false,
        headerText,
        instructionFilePath,
        topFilesLen = 20,
        tokenCountEncoding = 'o200k_base',
    } = options;

    // Convert string options to arrays
    let modelList = models.split(',');
    const excludeList = ignore ? ignore.split(',') : [];

    // Check API keys if validation is not skipped
    if (!skipApiKeyValidation) {
        // Use the centralized API key validation function
        const validatedModels = await processApiKeyValidation(
            modelList,
            failOnError,
            enhancedLogger
        );
        modelList = validatedModels;
    }

    // Get absolute paths for directories - we'll use these in the future when needed
    // const targetPaths = directories.map(directory => path.resolve(process.cwd(), directory));

    // Create a spinner for progress reporting
    try {
        // Assemble repomix options
        const repomixOptions = {
            exclude: excludeList,
            diffOnly: diff,
            tokenLimit,
            include: include ? include.split(',') : undefined,
            ignorePatterns: ignorePatterns ? ignorePatterns.split(',') : undefined,
            style,
            compress,
            removeComments,
            removeEmptyLines,
            showLineNumbers: outputShowLineNumbers,
            headerText,
            instructionFilePath,
            topFilesLen,
            tokenCountEncoding,
        };

        // Resolve documentation and build system prompt
        const docs = Array.isArray(doc) ? doc : [doc].filter(Boolean);
        const resolvedDocs = await resolveDocs(docs as string[]);
        const systemPrompt = await createSystemPrompt(task, resolvedDocs);

        // Run the review with our configured options
        const reviewOptions: TriumvirateReviewOptions = {
            models: modelList,
            diffOnly: diff,
            outputPath: outputDir, // Use outputDir
            failOnError,
            summaryOnly,
            tokenLimit,
            reviewType,
            repomixOptions, // Pass repomix specific flags
            enhancedReport,
<<<<<<< HEAD
            agentModel, // Pass agent model
            // Pass other options if needed by runTriumvirateReview
            options: options, // Pass original options for context
=======
            systemPrompt,
>>>>>>> f76e9ab5
        };

        const results = await runTriumvirateReview(reviewOptions);

        // --- DoD: Pass/Fail Threshold Logic ---
        let reviewPassed = true;
        if (passThreshold !== 'none' && enhancedReport && !Array.isArray(results)) {
            const report = results as CodeReviewReport;
            const improvementFindings = Object.values(report.findingsByCategory || {})
                .flat()
                .filter(f => !f.isStrength);

            if (passThreshold === 'strict') {
                // Fail if >= 2 models agree on any improvement
                reviewPassed = !improvementFindings.some(
                    f => Object.values(f.modelAgreements).filter(Boolean).length >= 2
                );
            } else if (passThreshold === 'lenient') {
                // Fail if >= 3 models agree on any improvement
                reviewPassed = !improvementFindings.some(
                    f => Object.values(f.modelAgreements).filter(Boolean).length >= 3
                );
            }
        }

        // Check if any reviews had errors OR if the threshold failed
        if (failOnError || !reviewPassed) {
            if (Array.isArray(results)) {
                if (results.some(r => r.metrics?.error)) {
                    enhancedLogger.error('Review failed due to model errors.');
                    process.exit(1);
                }
            } else {
                const report = results as CodeReviewReport;
                // Check if any models in the report contain errors
                if (report.modelMetrics && report.modelMetrics.some(m => m?.error)) {
                    process.exit(1);
                } else if (!reviewPassed) {
                    enhancedLogger.error(`Review failed to meet pass threshold: ${passThreshold}`);
                    process.exit(1);
                }
            }
        }

        // Print API usage summary
        enhancedLogger.printApiSummary();
    } catch (error) {
        enhancedLogger.error('Error during code review');

        // Print API usage summary even if there was an error
        enhancedLogger.printApiSummary();

        throw error;
    }
};

// Removed internal runVersionAction, imported from versionAction.ts<|MERGE_RESOLUTION|>--- conflicted
+++ resolved
@@ -44,13 +44,8 @@
         summaryOnly = false,
         tokenLimit,
         reviewType = 'general',
-<<<<<<< HEAD
         passThreshold = 'none', // DoD: Add pass threshold
         agentModel = 'claude', // DoD: Add agent model
-=======
-        task,
-        doc = [],
->>>>>>> f76e9ab5
         skipApiKeyValidation = false,
         enhancedReport = true,
 
@@ -122,13 +117,9 @@
             reviewType,
             repomixOptions, // Pass repomix specific flags
             enhancedReport,
-<<<<<<< HEAD
             agentModel, // Pass agent model
             // Pass other options if needed by runTriumvirateReview
             options: options, // Pass original options for context
-=======
-            systemPrompt,
->>>>>>> f76e9ab5
         };
 
         const results = await runTriumvirateReview(reviewOptions);
